--- conflicted
+++ resolved
@@ -6,18 +6,7 @@
 public class SmugMugTransmogrificationConfig extends TransmogrificationConfig {
   // Smugmug doesn't allow photos to exist outside of a folder
   private static final boolean ALBUM_ALLOW_ROOT_PHOTOS = false;
-<<<<<<< HEAD
-  // Album size specified here:
-  // https://github.com/google/data-transfer-project/pull/805/files
-  private static final int ALBUM_MAX_SIZE = 5000;
 
-  /** We need to override the methods */
-  @Override
-  public boolean getAlbumAllowRootPhotos() {
-    return ALBUM_ALLOW_ROOT_PHOTOS;
-  }
-
-=======
 
   // Album size specified here:
   // https://news.smugmug.com/uploading-to-smugmug-what-how-big-and-how-many-d9df14b07bda
@@ -29,7 +18,6 @@
     return ALBUM_ALLOW_ROOT_PHOTOS;
   }
 
->>>>>>> 95658f60
   @Override
   public int getAlbumMaxSize() {
     return ALBUM_MAX_SIZE;
